/*********************************************************************
Copyright 2019, CNRS, University of Lille, INRIA

This file is part of sofaPython3

sofaPython3 is free software: you can redistribute it and/or modify
it under the terms of the GNU General Public License as published by
the Free Software Foundation, either version 3 of the License, or
(at your option) any later version.

sofaPython3 is distributed in the hope that it will be useful,
but WITHOUT ANY WARRANTY; without even the implied warranty of
MERCHANTABILITY or FITNESS FOR A PARTICULAR PURPOSE.  See the
GNU General Public License for more details.

You should have received a copy of the GNU General Public License
along with sofaqtquick. If not, see <http://www.gnu.org/licenses/>.
*********************************************************************/
/********************************************************************
 Contributors:
    - damien.marchal@univ-lille.fr
    - bruno.josue.marques@inria.fr
    - eve.le-guillou@centrale.centralelille.fr
    - jean-nicolas.brunet@inria.fr
    - thierry.gaugry@inria.fr
********************************************************************/

#pragma once

#include <iostream>
#include <pybind11/pybind11.h>
#include <pybind11/numpy.h>

#include <sofa/core/sptr.h>
#include <sofa/helper/Factory.h>
#include <sofa/core/objectmodel/Data.h>
#include <sofa/core/objectmodel/Base.h>
#include <sofa/core/objectmodel/BaseObject.h>
#include <sofa/core/objectmodel/BaseNode.h>

#include "config.h"

////////////////////////// FORWARD DECLARATION ///////////////////////////
namespace sofa {
    namespace defaulttype {
        class AbstractTypeInfo;
    }
    namespace core {
        namespace objectmodel {
            class BaseData;


            class SOFAPYTHON3_API PrefabLink
            {
            public:
                PrefabLink() {}
                PrefabLink(const Base::SPtr& targetBase) { m_targetBase = targetBase; }
                PrefabLink(BaseLink* targetLink) { m_targetBase = targetLink->getLinkedBase(); }
                PrefabLink(const std::string& targetPath) { m_targetPath = targetPath; }

                const Base::SPtr& getTargetBase() const { return m_targetBase; }
                void setTargetBase(const Base::SPtr& targetBase) { m_targetBase = targetBase; }

                const std::string& getTargetPath() const { return m_targetPath; }
                void setTargetPath(const std::string& targetPath) { m_targetPath = targetPath; }

                friend std::ostream& operator << ( std::ostream& out, const PrefabLink& l)
                {
                    if (l.getTargetBase())
                    {
                        auto bn = l.getTargetBase()->toBaseNode();
                        auto bo = l.getTargetBase()->toBaseObject();
                        out << "@" + (bn ? bn->getPathName() : bo->getPathName());
                    }
                    out << l.getTargetPath();
                    return out;
                }

                friend std::istream& operator >> ( std::istream& in, PrefabLink& l)
                {
                    std::string s;
                    in >> s;
                    l.setTargetPath(s);
                    return in;
                }

            private:
                Base::SPtr m_targetBase { nullptr };
                std::string m_targetPath {""};
            };
<<<<<<< HEAD

            class SOFAPYTHON3_API DataLink : public Data<PrefabLink>
            {
            public:
                typedef Data<PrefabLink> Inherit;

                DataLink( const std::string& helpMsg="", bool isDisplayed=true, bool isReadOnly=false )
                    : Inherit(helpMsg, isDisplayed, isReadOnly)
                {
                }

                DataLink( const std::string& value, const std::string& helpMsg="", bool isDisplayed=true, bool isReadOnly=false )
                    : Inherit(value, helpMsg, isDisplayed, isReadOnly)
                {
                }

                explicit DataLink(const BaseData::BaseInitData& init)
                    : Inherit(init)
                {
                }

                const PrefabLink& getValue() const
                {
                    updateIfDirty();
                    if (m_value.getValue().getTargetBase()) return m_value.getValue();

                    auto self = const_cast<DataLink*>(this);

                    Base* dst = nullptr;
                    this->getOwner()->findLinkDest(dst, self->m_value.getValue().getTargetPath(), nullptr);
                    if (dst) {
                        auto edit = self->m_value.beginEdit();
                        edit->setTargetBase(dst);
                        edit->setTargetPath("");
                        self->m_value.endEdit();
                    }
                    return m_value.getValue();
                }

                std::string getValueString() const
                {
                    const auto& ptr = getValue();
                    if (ptr.getTargetBase())
                    {
                        auto bn = ptr.getTargetBase()->toBaseNode();
                        auto bo = ptr.getTargetBase()->toBaseObject();
                        return "@" + (bn ? bn->getPathName() : bo->getPathName());
                    }
                    return ptr.getTargetPath();
                }


                bool read(const std::string& value)
                {
                    Base* dst;
                    auto data = m_value.beginEdit();
                    if (this->getOwner()->findLinkDest(dst, value, nullptr) && dst != nullptr)
                       data->setTargetBase(dst);
                    else {
                        data->setTargetBase(nullptr);
                        data->setTargetPath(value);
                    }
                    return true;
                }
            };

=======
>>>>>>> 84d2fba5
        }
    }
    namespace defaulttype
    {
        template <>
        struct DataTypeName<core::objectmodel::PrefabLink>
        {
            static const char* name() { return "PrefabLink"; }
        };

    }
}

/////////////////////////////// DECLARATION //////////////////////////////
namespace sofapython3
{
namespace py { using namespace pybind11; }

using sofa::core::objectmodel::Base;
using sofa::core::objectmodel::BaseData;
using sofa::core::objectmodel::BaseLink;
using sofa::core::objectmodel::BaseNode;
using sofa::core::objectmodel::BaseObject;
using sofa::defaulttype::AbstractTypeInfo;


class SOFAPYTHON3_API PythonTrampoline
{
protected:
    std::shared_ptr<PyObject> pyobject;
public:
    virtual ~PythonTrampoline();
    virtual void  setInstance(py::object s);
};

template <typename T> class py_shared_ptr : public sofa::core::sptr<T>
{
public:
    py_shared_ptr(T *ptr) : sofa::core::sptr<T>(ptr)
    {
        auto nptr = dynamic_cast<PythonTrampoline*>(ptr);
        if(nptr)
            nptr->setInstance( py::cast(ptr) ) ;
    }
};

SOFAPYTHON3_API void setItem2D(py::array a, py::slice slice, py::object o);
SOFAPYTHON3_API void setItem2D(py::array a, const py::slice& slice,
               const py::slice& slice1, py::object o);
SOFAPYTHON3_API void setItem1D(py::array a, py::slice slice, py::object o);
SOFAPYTHON3_API void setItem(py::array a, py::slice slice, py::object value);

SOFAPYTHON3_API py::slice toSlice(const py::object& o);
SOFAPYTHON3_API std::string getPathTo(Base* b);
SOFAPYTHON3_API const char* getFormat(const AbstractTypeInfo& nfo);

SOFAPYTHON3_API std::map<void*, py::array>& getObjectCache();
SOFAPYTHON3_API void trimCache();

SOFAPYTHON3_API bool hasArrayFor(BaseData* d);
SOFAPYTHON3_API py::array resetArrayFor(BaseData* d);
SOFAPYTHON3_API py::array getPythonArrayFor(BaseData* d);



py::buffer_info SOFAPYTHON3_API toBufferInfo(BaseData& m);
py::object SOFAPYTHON3_API convertToPython(BaseData* d);

void SOFAPYTHON3_API copyFromListScalar(BaseData& d, const AbstractTypeInfo& nfo, const py::list& l);

std::string SOFAPYTHON3_API toSofaParsableString(const py::handle& p);

//py::object SOFAPYTHON3_API dataToPython(BaseData* d);

/// RVO optimized function. Don't care about copy on the return code.
py::list SOFAPYTHON3_API fillBaseObjectdescription(sofa::core::objectmodel::BaseObjectDescription& desc,
                               const py::dict& dict);

template<typename T>
void copyScalar(BaseData* a, const AbstractTypeInfo& nfo, py::array_t<T, py::array::c_style> src)
{
    void* ptr = a->beginEditVoidPtr();

    auto r = src.unchecked();
    for (ssize_t i = 0; i < r.shape(0); i++)
    {
        for (ssize_t j = 0; j < r.shape(1); j++)
        {
            nfo.setScalarValue( ptr, i*r.shape(1)+j, r(i,j) );
        }
    }
    a->endEditVoidPtr();
}

/// Following numpy convention returns the number of element in each dimmensions.
std::tuple<int, int> SOFAPYTHON3_API getShape(BaseData* self);

/// Following numpy convention the number of dimmension in the container.
size_t SOFAPYTHON3_API getNDim(BaseData* self);

/// Following numpy convention the number of elements in all the dimmension
/// https://docs.scipy.org/doc/numpy/reference/generated/numpy.ndarray.size.html#numpy.ndarray.size
size_t SOFAPYTHON3_API getSize(BaseData* self);

SOFAPYTHON3_API std::ostream& operator<<(std::ostream& out, const py::buffer_info& p);

// TODO: move this somewhere else as we will probably need it in several other places.
template <class T> class raw_ptr
{
public:
    raw_ptr() : ptr(nullptr) {}
    raw_ptr(T* ptr) : ptr(ptr) {}
    raw_ptr(const raw_ptr& other) : ptr(other.ptr) {}
    T& operator* () const { return *ptr; }
    T* operator->() const { return  ptr; }
    T* get() const { return ptr; }
    void destroy() { delete ptr; }
    T& operator[](std::size_t idx) const { return ptr[idx]; }
private:
    T* ptr;
};


class scoped_write_access
{
public:
    BaseData* data{nullptr};
    void* ptr{nullptr};
    scoped_write_access(BaseData* data_) : data(data_){ ptr = data->beginEditVoidPtr(); }
    ~scoped_write_access(){ data->endEditVoidPtr(); }
};

class scoped_read_access
{
public:
    BaseData* data{nullptr};
    void* ptr{nullptr};
    scoped_read_access(BaseData* data_) : data(data_){ ptr = data->beginEditVoidPtr(); }
    ~scoped_read_access(){ data->endEditVoidPtr(); }
};

class scoped_writeonly_access
{
public:
    BaseData* data {nullptr};
    void* ptr{nullptr};
    scoped_writeonly_access(BaseData* data_) : data(data_){ ptr = data->beginEditVoidPtr(); }
    ~scoped_writeonly_access(){ data->endEditVoidPtr(); }
};

SOFAPYTHON3_API BaseData* addData(py::object py_self, const std::string& name, py::object value = py::none(), py::object defaultValue = py::none(), const std::string& help = "", const std::string& group = "Property", std::string type = "");
SOFAPYTHON3_API BaseLink* addLink(py::object py_self, const std::string& name, py::object value, const std::string& help);
SOFAPYTHON3_API bool isProtectedKeyword(const std::string& name);

}  // namespace sofapython3

<|MERGE_RESOLUTION|>--- conflicted
+++ resolved
@@ -88,75 +88,6 @@
                 Base::SPtr m_targetBase { nullptr };
                 std::string m_targetPath {""};
             };
-<<<<<<< HEAD
-
-            class SOFAPYTHON3_API DataLink : public Data<PrefabLink>
-            {
-            public:
-                typedef Data<PrefabLink> Inherit;
-
-                DataLink( const std::string& helpMsg="", bool isDisplayed=true, bool isReadOnly=false )
-                    : Inherit(helpMsg, isDisplayed, isReadOnly)
-                {
-                }
-
-                DataLink( const std::string& value, const std::string& helpMsg="", bool isDisplayed=true, bool isReadOnly=false )
-                    : Inherit(value, helpMsg, isDisplayed, isReadOnly)
-                {
-                }
-
-                explicit DataLink(const BaseData::BaseInitData& init)
-                    : Inherit(init)
-                {
-                }
-
-                const PrefabLink& getValue() const
-                {
-                    updateIfDirty();
-                    if (m_value.getValue().getTargetBase()) return m_value.getValue();
-
-                    auto self = const_cast<DataLink*>(this);
-
-                    Base* dst = nullptr;
-                    this->getOwner()->findLinkDest(dst, self->m_value.getValue().getTargetPath(), nullptr);
-                    if (dst) {
-                        auto edit = self->m_value.beginEdit();
-                        edit->setTargetBase(dst);
-                        edit->setTargetPath("");
-                        self->m_value.endEdit();
-                    }
-                    return m_value.getValue();
-                }
-
-                std::string getValueString() const
-                {
-                    const auto& ptr = getValue();
-                    if (ptr.getTargetBase())
-                    {
-                        auto bn = ptr.getTargetBase()->toBaseNode();
-                        auto bo = ptr.getTargetBase()->toBaseObject();
-                        return "@" + (bn ? bn->getPathName() : bo->getPathName());
-                    }
-                    return ptr.getTargetPath();
-                }
-
-
-                bool read(const std::string& value)
-                {
-                    Base* dst;
-                    auto data = m_value.beginEdit();
-                    if (this->getOwner()->findLinkDest(dst, value, nullptr) && dst != nullptr)
-                       data->setTargetBase(dst);
-                    else {
-                        data->setTargetBase(nullptr);
-                        data->setTargetPath(value);
-                    }
-                    return true;
-                }
-            };
-
-=======
->>>>>>> 84d2fba5
         }
     }
     namespace defaulttype
