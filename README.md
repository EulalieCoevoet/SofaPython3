--- conflicted
+++ resolved
@@ -1,23 +1,16 @@
 # plugin.SofaPython3
 A python plugin for Sofa offering a pythonic interface and python3 support.
 
-<<<<<<< HEAD
 
 # Requirement Install
-- pybind11 (minimal ?)
+- pybind11 (minimal 2.2.4)
 - cmake (minimal 3.12 ?)
 - python3 (-dev)
 
 
 # In-tree build
-Add the SofaPython3 directory as an external directory in your Sofa build process. 
+Add this directory path in `CMAKE_EXTERNAL_DIRECTORIES`.
+This is incomatible with SofaPython.
 
 # Out-of-tree build
 Validate it works. 
-=======
-## Install
-pybind11 version 2.2.4 (lastest) is required.
-
-Add this directory path in `CMAKE_EXTERNAL_DIRECTORIES`.
-This is incomatible with SofaPython.
->>>>>>> 0e006f71
