cmake_minimum_required(VERSION 3.1)
project(PythonModule_SofaRuntime)

####################################################################################################
### Module dependencies
####################################################################################################
if (NOT TARGET SofaPython3)
    find_package(SofaPython3 REQUIRED)
endif()

####################################################################################################
### Module files
####################################################################################################
<<<<<<< HEAD
set(HEADER_FILES
)

set(SOURCE_FILES
    src/SofaPython3/SofaRuntime/Module_SofaRuntime.cpp
=======
set(SOURCE_FILES
    ${CMAKE_CURRENT_SOURCE_DIR}/src/SofaPython3/SofaRuntime/Module_SofaRuntime.cpp
    ${CMAKE_CURRENT_SOURCE_DIR}/src/SofaPython3/SofaRuntime/Timer/Submodule_Timer.cpp
    )
set(HEADER_FILES
    ${CMAKE_CURRENT_SOURCE_DIR}/src/SofaPython3/SofaRuntime/Timer/Submodule_Timer.h
    )

# sofa_add_pybind11_module( TARGET MyModule SOURCES ${SOURCE_FILES} DEPENDS Deps1 Deps2  OUTPUT ${CMAKE_CURRENT_BIN_DIR} NAME python_module_name)
sofa_add_pybind11_module(
        TARGET PythonModule_SofaRuntime
        SOURCES  ${SOURCE_FILES} ${HEADER_FILES}
        DEPENDS SofaPython3 SofaSimulationGraph SofaPython3_Sofa
        OUTPUT "${CMAKE_CURRENT_SOURCE_DIR}/package/"
        NAME SofaRuntime
>>>>>>> d3f05e19
)

set(MODULE_NAME SofaRuntime)
set(PACKAGE_DIRECTORY  ${SP3_PYTHON_PACKAGES_DIRECTORY}/SofaRuntime)

SP3_add_python_package(
    SOURCE_DIRECTORY
        ${CMAKE_CURRENT_SOURCE_DIR}/package
    TARGET_DIRECTORY
        ${PACKAGE_DIRECTORY}
)

SP3_add_python_module(
    TARGET
        ${PROJECT_NAME}
    MODULE_NAME
        ${MODULE_NAME}
    SOURCES
        ${SOURCE_FILES}
        ${HEADER_FILES}
    DEPENDS
        SofaCore SofaSimulationGraph SofaPython3 SofaPython3_Sofa
    DESTINATION
        ${PACKAGE_DIRECTORY}
)

#if(SP3_BUILD_TEST)
#    add_subdirectory(tests)
#endif()<|MERGE_RESOLUTION|>--- conflicted
+++ resolved
@@ -11,13 +11,6 @@
 ####################################################################################################
 ### Module files
 ####################################################################################################
-<<<<<<< HEAD
-set(HEADER_FILES
-)
-
-set(SOURCE_FILES
-    src/SofaPython3/SofaRuntime/Module_SofaRuntime.cpp
-=======
 set(SOURCE_FILES
     ${CMAKE_CURRENT_SOURCE_DIR}/src/SofaPython3/SofaRuntime/Module_SofaRuntime.cpp
     ${CMAKE_CURRENT_SOURCE_DIR}/src/SofaPython3/SofaRuntime/Timer/Submodule_Timer.cpp
@@ -26,15 +19,6 @@
     ${CMAKE_CURRENT_SOURCE_DIR}/src/SofaPython3/SofaRuntime/Timer/Submodule_Timer.h
     )
 
-# sofa_add_pybind11_module( TARGET MyModule SOURCES ${SOURCE_FILES} DEPENDS Deps1 Deps2  OUTPUT ${CMAKE_CURRENT_BIN_DIR} NAME python_module_name)
-sofa_add_pybind11_module(
-        TARGET PythonModule_SofaRuntime
-        SOURCES  ${SOURCE_FILES} ${HEADER_FILES}
-        DEPENDS SofaPython3 SofaSimulationGraph SofaPython3_Sofa
-        OUTPUT "${CMAKE_CURRENT_SOURCE_DIR}/package/"
-        NAME SofaRuntime
->>>>>>> d3f05e19
-)
 
 set(MODULE_NAME SofaRuntime)
 set(PACKAGE_DIRECTORY  ${SP3_PYTHON_PACKAGES_DIRECTORY}/SofaRuntime)
