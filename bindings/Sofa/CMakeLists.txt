cmake_minimum_required(VERSION 3.1)
project(SofaPython3_Sofa VERSION 1.0)

####################################################################################################
### Module dependencies
####################################################################################################
if (NOT TARGET SofaPython3)
    find_package(SofaPython3 REQUIRED)
endif()

set(HEADER_FILES
    ${CMAKE_CURRENT_SOURCE_DIR}/src/SofaPython3/Sofa/Core/Binding_Base.h
    ${CMAKE_CURRENT_SOURCE_DIR}/src/SofaPython3/Sofa/Core/Binding_BaseData.h
    ${CMAKE_CURRENT_SOURCE_DIR}/src/SofaPython3/Sofa/Core/Binding_BaseObject.h
    ${CMAKE_CURRENT_SOURCE_DIR}/src/SofaPython3/Sofa/Core/Binding_BaseCamera.h
    ${CMAKE_CURRENT_SOURCE_DIR}/src/SofaPython3/Sofa/Core/Binding_DataContainer.h
    ${CMAKE_CURRENT_SOURCE_DIR}/src/SofaPython3/Sofa/Core/Binding_BaseController.h
    ${CMAKE_CURRENT_SOURCE_DIR}/src/SofaPython3/Sofa/Core/Binding_Controller.h
    ${CMAKE_CURRENT_SOURCE_DIR}/src/SofaPython3/Sofa/Core/Binding_ForceField.h
    ${CMAKE_CURRENT_SOURCE_DIR}/src/SofaPython3/Sofa/Core/Binding_Visitor.h
    ${CMAKE_CURRENT_SOURCE_DIR}/src/SofaPython3/Sofa/Core/Binding_Node.h

    ${CMAKE_CURRENT_SOURCE_DIR}/src/SofaPython3/Sofa/Core/DataCache.h
    ${CMAKE_CURRENT_SOURCE_DIR}/src/SofaPython3/Sofa/Core/DataHelper.h
    ${CMAKE_CURRENT_SOURCE_DIR}/src/SofaPython3/Sofa/Core/PythonDownCast.h
    ${CMAKE_CURRENT_SOURCE_DIR}/src/SofaPython3/Sofa/Core/Submodule_Core.h

    ${CMAKE_CURRENT_SOURCE_DIR}/src/SofaPython3/Sofa/Types/Submodule_Types.h
    ${CMAKE_CURRENT_SOURCE_DIR}/src/SofaPython3/Sofa/Types/Binding_BoundingBox.h

    ${CMAKE_CURRENT_SOURCE_DIR}/src/SofaPython3/Sofa/Helper/Submodule_Helper.h
    ${CMAKE_CURRENT_SOURCE_DIR}/src/SofaPython3/Sofa/Helper/Binding_Vector.h

    ${CMAKE_CURRENT_SOURCE_DIR}/src/SofaPython3/Sofa/Simulation/Submodule_Simulation.h
)

set(SOURCE_FILES
    ${CMAKE_CURRENT_SOURCE_DIR}/src/SofaPython3/Sofa/Core/Binding_Base.cpp
    ${CMAKE_CURRENT_SOURCE_DIR}/src/SofaPython3/Sofa/Core/Binding_BaseData.cpp
    ${CMAKE_CURRENT_SOURCE_DIR}/src/SofaPython3/Sofa/Core/Binding_BaseObject.cpp
    ${CMAKE_CURRENT_SOURCE_DIR}/src/SofaPython3/Sofa/Core/Binding_BaseCamera.cpp
    ${CMAKE_CURRENT_SOURCE_DIR}/src/SofaPython3/Sofa/Core/Binding_BaseController.cpp
    ${CMAKE_CURRENT_SOURCE_DIR}/src/SofaPython3/Sofa/Core/Binding_DataContainer.cpp
    ${CMAKE_CURRENT_SOURCE_DIR}/src/SofaPython3/Sofa/Core/Binding_Controller.cpp
    ${CMAKE_CURRENT_SOURCE_DIR}/src/SofaPython3/Sofa/Core/Binding_ForceField.cpp
    ${CMAKE_CURRENT_SOURCE_DIR}/src/SofaPython3/Sofa/Core/Binding_Visitor.cpp
    ${CMAKE_CURRENT_SOURCE_DIR}/src/SofaPython3/Sofa/Core/Binding_Node.cpp

    ${CMAKE_CURRENT_SOURCE_DIR}/src/SofaPython3/Sofa/Core/DataCache.cpp
    ${CMAKE_CURRENT_SOURCE_DIR}/src/SofaPython3/Sofa/Core/DataHelper.cpp
    ${CMAKE_CURRENT_SOURCE_DIR}/src/SofaPython3/Sofa/Core/PythonDownCast.cpp
    ${CMAKE_CURRENT_SOURCE_DIR}/src/SofaPython3/Sofa/Core/Submodule_Core.cpp

    ${CMAKE_CURRENT_SOURCE_DIR}/src/SofaPython3/Sofa/Types/Submodule_Types.cpp
    ${CMAKE_CURRENT_SOURCE_DIR}/src/SofaPython3/Sofa/Types/Binding_BoundingBox.cpp

    ${CMAKE_CURRENT_SOURCE_DIR}/src/SofaPython3/Sofa/Helper/Submodule_Helper.cpp
    ${CMAKE_CURRENT_SOURCE_DIR}/src/SofaPython3/Sofa/Helper/Binding_Vector.cpp

    ${CMAKE_CURRENT_SOURCE_DIR}/src/SofaPython3/Sofa/Simulation/Submodule_Simulation.cpp

    ${CMAKE_CURRENT_SOURCE_DIR}/src/SofaPython3/Sofa/Module_Sofa.cpp
)

<<<<<<< HEAD
=======
set(PYTHON_FILES
    package/__Sofa_Types__/__init__.py
    package/__Sofa_Types__/RGBAColor.py
    package/__Sofa_Types__/Vec3.py
    )


sofa_add_pybind11_module(
             TARGET SofaPython3_Sofa
             SOURCES  ${SOURCE_FILES} ${HEADER_FILES} ${PYTHON_FILES}
             DEPENDS SofaCore SofaSimulationGraph SofaBaseVisual SofaPython3 pybind11::module
             OUTPUT "${CMAKE_CURRENT_SOURCE_DIR}/package/"
             NAME Sofa
    )

target_include_directories(SofaPython3_Sofa PUBLIC "$<BUILD_INTERFACE:${CMAKE_CURRENT_SOURCE_DIR}>/src")
target_include_directories(SofaPython3_Sofa PUBLIC "$<INSTALL_INTERFACE:include>")
>>>>>>> 73a7ddd2

set(MODULE_NAME Sofa)
set(PACKAGE_DIRECTORY  ${SP3_PYTHON_PACKAGES_DIRECTORY}/Sofa)

SP3_add_python_package(
        SOURCE_DIRECTORY
            ${CMAKE_CURRENT_SOURCE_DIR}/package
        TARGET_DIRECTORY
            ${PACKAGE_DIRECTORY}
)

SP3_add_python_module(
    TARGET
        ${PROJECT_NAME}
    MODULE_NAME
        ${MODULE_NAME}
    SOURCES
        ${SOURCE_FILES}
        ${HEADER_FILES}
    DEPENDS
        SofaCore SofaSimulationGraph SofaPython3
    DESTINATION
        ${PACKAGE_DIRECTORY}
)

if(SP3_BUILD_TEST)
    add_subdirectory(tests)
endif()<|MERGE_RESOLUTION|>--- conflicted
+++ resolved
@@ -62,26 +62,6 @@
     ${CMAKE_CURRENT_SOURCE_DIR}/src/SofaPython3/Sofa/Module_Sofa.cpp
 )
 
-<<<<<<< HEAD
-=======
-set(PYTHON_FILES
-    package/__Sofa_Types__/__init__.py
-    package/__Sofa_Types__/RGBAColor.py
-    package/__Sofa_Types__/Vec3.py
-    )
-
-
-sofa_add_pybind11_module(
-             TARGET SofaPython3_Sofa
-             SOURCES  ${SOURCE_FILES} ${HEADER_FILES} ${PYTHON_FILES}
-             DEPENDS SofaCore SofaSimulationGraph SofaBaseVisual SofaPython3 pybind11::module
-             OUTPUT "${CMAKE_CURRENT_SOURCE_DIR}/package/"
-             NAME Sofa
-    )
-
-target_include_directories(SofaPython3_Sofa PUBLIC "$<BUILD_INTERFACE:${CMAKE_CURRENT_SOURCE_DIR}>/src")
-target_include_directories(SofaPython3_Sofa PUBLIC "$<INSTALL_INTERFACE:include>")
->>>>>>> 73a7ddd2
 
 set(MODULE_NAME Sofa)
 set(PACKAGE_DIRECTORY  ${SP3_PYTHON_PACKAGES_DIRECTORY}/Sofa)
@@ -102,7 +82,7 @@
         ${SOURCE_FILES}
         ${HEADER_FILES}
     DEPENDS
-        SofaCore SofaSimulationGraph SofaPython3
+        SofaCore SofaSimulationGraph SofaPython3 SofaBaseVisual 
     DESTINATION
         ${PACKAGE_DIRECTORY}
 )
