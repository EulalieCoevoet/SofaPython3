--- conflicted
+++ resolved
@@ -10,41 +10,6 @@
 /// The first parameter must be named the same as the module file to load.
 PYBIND11_MODULE(Core, c)
 {
-<<<<<<< HEAD
-    m.doc() = R"doc(
-              Sofa
-              -----------------------
-
-              Example of use:
-                .. code-block:: python
-
-                   import Sofa
-
-                   n = Sofa.Core.Node("MyNode"")
-                   n.addChild("Node2")
-                   n.addObject("MechanicalObject", name="dofs")
-
-                   Sofa.Simulation.init(root)
-                   Sofa.Simulation.print(root)
-
-              Submodules:
-                .. autosummary::
-                  :toctree: _autosummary
-
-                  Sofa.Core
-                  Sofa.Simulation
-                  Sofa.Types
-                  Sofa.Helper
-             )doc";
-    py::module core = addSubmoduleCore(m);
-    py::module components = addSubmoduleComponents(m);
-
-    py::module helper = addSubmoduleHelper(m);
-    py::module simulation = addSubmoduleSimulation(m);
-    py::module types = addSubmoduleTypes(m);
-
-
-=======
     addSubmoduleCore(c);
 }
 PYBIND11_MODULE(Helper, h)
@@ -58,7 +23,6 @@
 PYBIND11_MODULE(Types, t)
 {
     addSubmoduleTypes(t);
->>>>>>> fca2dfba
 }
 
 } ///namespace sofapython3