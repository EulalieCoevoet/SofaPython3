#pragma once

#include <pybind11/pybind11.h>

#include <sofa/core/objectmodel/BaseObject.h>

#include "Binding_Base.h"
#include "Binding_BaseObject.h"

template class pybind11::class_<sofa::core::objectmodel::BaseObject,
                                sofa::core::objectmodel::Base,
                                sofa::core::sptr<sofa::core::objectmodel::BaseObject>>;

namespace sofapython3
{
<<<<<<< HEAD
    using sofa::core::objectmodel::BaseObject;
    void moduleAddBaseObject(py::module &m);
} /// namespace sofapython
=======
using sofa::core::objectmodel::BaseObject;

py::object getItem(const BaseObject& self, const std::string& path);

void moduleAddBaseObject(py::module &m);
} /// namespace sofapython

#endif // PYTHONMODULE_SOFA_BINDING_BASEOBJECT_H
>>>>>>> 3ef6bc5a
<|MERGE_RESOLUTION|>--- conflicted
+++ resolved
@@ -13,17 +13,9 @@
 
 namespace sofapython3
 {
-<<<<<<< HEAD
+
     using sofa::core::objectmodel::BaseObject;
+    py::object getItem(const BaseObject& self, const std::string& path);
     void moduleAddBaseObject(py::module &m);
 } /// namespace sofapython
-=======
-using sofa::core::objectmodel::BaseObject;
 
-py::object getItem(const BaseObject& self, const std::string& path);
-
-void moduleAddBaseObject(py::module &m);
-} /// namespace sofapython
-
-#endif // PYTHONMODULE_SOFA_BINDING_BASEOBJECT_H
->>>>>>> 3ef6bc5a
