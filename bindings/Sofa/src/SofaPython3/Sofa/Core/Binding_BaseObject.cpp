/******************************************************************************
*                 SOFA, Simulation Open-Framework Architecture                *
*                    (c) 2021 INRIA, USTL, UJF, CNRS, MGH                     *
*                                                                             *
* This program is free software; you can redistribute it and/or modify it     *
* under the terms of the GNU Lesser General Public License as published by    *
* the Free Software Foundation; either version 2.1 of the License, or (at     *
* your option) any later version.                                             *
*                                                                             *
* This program is distributed in the hope that it will be useful, but WITHOUT *
* ANY WARRANTY; without even the implied warranty of MERCHANTABILITY or       *
* FITNESS FOR A PARTICULAR PURPOSE. See the GNU Lesser General Public License *
* for more details.                                                           *
*                                                                             *
* You should have received a copy of the GNU Lesser General Public License    *
* along with this program. If not, see <http://www.gnu.org/licenses/>.        *
*******************************************************************************
* Contact information: contact@sofa-framework.org                             *
******************************************************************************/

#include <SofaPython3/Sofa/Core/Binding_Base.h>
#include <SofaPython3/Sofa/Core/Binding_BaseObject.h>
#include <SofaPython3/Sofa/Core/Binding_BaseObject_doc.h>
#include <SofaPython3/Sofa/Core/Binding_Controller.h>
#include <SofaPython3/PythonFactory.h>

#include <sofa/core/ObjectFactory.h>

// Imports for getCategories
#include <sofa/core/objectmodel/ContextObject.h>
#include <sofa/core/visual/VisualModel.h>
#include <sofa/core/BaseMapping.h>
#include <sofa/core/BehaviorModel.h>
#include <sofa/core/CollisionModel.h>
#include <sofa/core/behavior/BaseMechanicalState.h>
#include <sofa/core/behavior/BaseForceField.h>
#include <sofa/core/behavior/BaseInteractionForceField.h>
#include <sofa/core/behavior/BaseProjectiveConstraintSet.h>
#include <sofa/core/behavior/BaseConstraintSet.h>
#include <sofa/core/DataEngine.h>
#include <sofa/core/topology/TopologicalMapping.h>
#include <sofa/core/behavior/BaseMass.h>
#include <sofa/core/behavior/OdeSolver.h>
#include <sofa/core/behavior/ConstraintSolver.h>
#include <sofa/core/behavior/BaseConstraintCorrection.h>
#include <sofa/core/behavior/LinearSolver.h>
#include <sofa/core/behavior/BaseAnimationLoop.h>
#include <sofa/core/topology/BaseTopology.h>
#include <sofa/core/loader/BaseLoader.h>
#include <sofa/core/collision/CollisionAlgorithm.h>
#include <sofa/core/collision/Pipeline.h>
#include <sofa/core/collision/Intersection.h>
#include <sofa/core/objectmodel/ConfigurationSetting.h>
#include <sofa/core/ExecParams.h>
#include <sofa/core/CategoryLibrary.h>
<<<<<<< HEAD

=======
>>>>>>> 2ec11d13

/// Makes an alias for the pybind11 namespace to increase readability.
namespace py { using namespace pybind11; }

using sofa::core::objectmodel::BaseData;
using sofa::core::objectmodel::Base;
using sofa::core::objectmodel::BaseObject;

namespace sofapython3
{
py::object getItem(const BaseObject& self, const std::string& path)
{
    if (path.empty())
        return py::cast(self);

    BaseData* data = self.findData(path);
    if (data)
        return py::cast(data);
    sofa::core::objectmodel::BaseLink* link = self.findLink(path);
    if (link)
        return py::cast(link);
    throw py::value_error("Invalid syntax"); // should never get there
}

std::string getLinkPath(const BaseObject *self)
{
    return std::string("@")+self->getPathName();
}

void computeBBox(BaseObject *self)
{
    self->computeBBox(sofa::core::execparams::defaultInstance(), false);
}

py::list getSlaves(BaseObject &self)
{
   const BaseObject::VecSlaves& slaves = self.getSlaves();
   py::list slaveList;
   for (auto slave : slaves){
       slaveList.append(py::cast(slave));
   }
   return slaveList;
}

py::object getContext(const BaseObject &self)
{
    const sofa::core::objectmodel::BaseContext* context =  self.getContext();
    if (context){
        return PythonFactory::toPython(const_cast<sofa::core::objectmodel::BaseContext*>(context));
    }
    return py::none();
}

py::object getMaster(const BaseObject &self)
{
    const BaseObject* master = self.getMaster();
    if (master){
        return py::cast(master);
    }
    return py::none();
}

py::object getTarget(BaseObject *self)
{
    if (!self)
        return py::none();
    sofa::core::ObjectFactory::ClassEntry entry = sofa::core::ObjectFactory::getInstance()->getEntry(self->getClassName());
    if (!entry.creatorMap.empty())
    {
        sofa::core::ObjectFactory::CreatorMap::iterator it = entry.creatorMap.find(self->getTemplateName());
        if (it != entry.creatorMap.end() && *it->second->getTarget())
        {
            return py::cast(it->second->getTarget()) ;
        }
    }
    return py::none() ;
}

py::object getCategories(BaseObject *self)
{
    std::vector<std::string> categories;
    const sofa::core::objectmodel::BaseClass* c=self->getClass();
    sofa::core::CategoryLibrary::getCategories(c, categories);
    py::list l = py::cast(categories);
    return std::move(l);
}

std::string getAsACreateObjectParameter(BaseObject *self)
{
    return getLinkPath(self);
}

void setSrc(BaseObject &self, char *valueString, BaseObject *loader)
{
    self.setSrc(valueString,loader);
}

/// gets an item using its path (path is dot-separated, relative to the object
/// it's called upon & ONLY DESCENDING (no ../):
///
/// This method lifts most ambiguities when accessing a node, object or data
/// from a path relative to self.
///
/// examples:
/// ------------
///
/// root["node1.node2.object1.value"]
///
/// In the example above, node1 and node2 can be inferred as being nodes without performing any checks.
/// object1 can be a node or an object, but cannot be a datafield nor a link
/// value can be a node or an object (if object1 is a node), or must be a data (if object1 is an object)
py::object __getitem__(BaseObject &self, std::string s)
{
    if (s[0] == '.')
        s.erase(s.begin());
    std::list<std::string> stringlist;
    std::istringstream iss(s);
    std::string token;
    while (std::getline(iss, token, '.'))
    {
        if (!token.empty())
            stringlist.push_back(token);
    }

    // perform here the syntax checks over the string to parse

    if (stringlist.empty())
        return py::cast(self);
    if (stringlist.size() > 1)
        throw py::value_error("Invalid syntax");

    return getItem(self, s);
}

void moduleAddBaseObject(py::module& m)
{
    /// Register the BaseObject binding into the pybind11 typing system
    py::class_<BaseObject, Base, py_shared_ptr<BaseObject>>p(m, "Object", sofapython3::doc::baseObject::Class);

    /// Register the BaseObject binding into the downcasting subsystem
    PythonFactory::registerType<sofa::core::objectmodel::BaseObject>(
                [](sofa::core::objectmodel::Base* object)
    {
        return py::cast(py_shared_ptr<sofa::core::objectmodel::BaseObject>(object->toBaseObject()));
    });

    p.def("init", &BaseObject::init, sofapython3::doc::baseObject::init);
    p.def("reinit", &BaseObject::reinit, sofapython3::doc::baseObject::reinit);
    p.def("getPathName", &BaseObject::getPathName, sofapython3::doc::baseObject::getPathName);
    p.def("getLinkPath", [](const BaseObject &self){ return std::string("@") + self.getPathName(); }, sofapython3::doc::baseObject::getLink);
    p.def("getSlaves", getSlaves, sofapython3::doc::baseObject::getSlaves);
    p.def("getContext", getContext, sofapython3::doc::baseObject::getContext);
    p.def("getMaster", getMaster, sofapython3::doc::baseObject::getMaster);
    p.def("addSlave", &BaseObject::addSlave, sofapython3::doc::baseObject::addSlave);
    p.def("storeResetState", &BaseObject::storeResetState, sofapython3::doc::baseObject::storeResetState);
    p.def("reset", &BaseObject::reset, sofapython3::doc::baseObject::reset);
    p.def("getTarget", getTarget, sofapython3::doc::baseObject::getTarget);
    p.def("getCategories", getCategories, sofapython3::doc::baseObject::getCategories);
    p.def("bwdInit", &BaseObject::bwdInit, sofapython3::doc::baseObject::bwdInit);
    p.def("cleanup", &BaseObject::cleanup, sofapython3::doc::baseObject::cleanup);
    p.def("computeBBox", &computeBBox, sofapython3::doc::baseObject::computeBBox);
    p.def("getLinkPath", &getLinkPath, sofapython3::doc::baseObject::getLinkPath);
    p.def("getAsACreateObjectParameter", getAsACreateObjectParameter, sofapython3::doc::baseObject::getAsACreateObjectParameter);
    p.def("setSrc", setSrc, sofapython3::doc::baseObject::setSrc);
    p.def("computeBBox", &BaseObject::computeBBox, sofapython3::doc::baseObject::computeBBox);
    p.def("__getitem__", __getitem__, sofapython3::doc::baseObject::__getitem__);
}

}  /// namespace sofapython3<|MERGE_RESOLUTION|>--- conflicted
+++ resolved
@@ -53,10 +53,6 @@
 #include <sofa/core/objectmodel/ConfigurationSetting.h>
 #include <sofa/core/ExecParams.h>
 #include <sofa/core/CategoryLibrary.h>
-<<<<<<< HEAD
-
-=======
->>>>>>> 2ec11d13
 
 /// Makes an alias for the pybind11 namespace to increase readability.
 namespace py { using namespace pybind11; }
