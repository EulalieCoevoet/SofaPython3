--- conflicted
+++ resolved
@@ -516,24 +516,10 @@
 
     base.def("getName", &Base::getName,
              pybind11::return_value_policy::copy,
-<<<<<<< HEAD
              doc::base::getName, sofapython3::doc::base::getName);
     base.def("setName", pybind11::overload_cast<const std::string&>(&Base::setName), sofapython3::doc::base::setName);
     base.def("setName", pybind11::overload_cast<const std::string&, int>(&Base::setName), sofapython3::doc::base::setNameCounter);
     base.def("getClass", &Base::getClass, pybind11::return_value_policy::reference, sofapython3::doc::base::getClass);
-
-    //base.def("getSourceFileName", &Base::getSourceFileName);
-    //base.def("getSourceFileLoc", &Base::getSourceFileLoc);
-    base.def("findData", &Base::findData, pybind11::return_value_policy::reference, sofapython3::doc::base::findData);
-    base.def("getDataFields", &Base::getDataFields, pybind11::return_value_policy::reference, sofapython3::doc::base::getDataFields);
-    base.def("findLink", &Base::findLink, pybind11::return_value_policy::reference, sofapython3::doc::base::findLink);
-    base.def("getLinks", &Base::getLinks, pybind11::return_value_policy::reference, sofapython3::doc::base::getLinks);
-=======
-             doc::Base::getName);
-    base.def("setName", pybind11::overload_cast<const std::string&>(&Base::setName));
-    base.def("setName", pybind11::overload_cast<const std::string&, int>(&Base::setName));
-    base.def("getClass", &Base::getClass, pybind11::return_value_policy::reference);
-
     base.def("getDefinitionSourceFilePos", &Base::getDefinitionSourceFilePos,
              sofapython3::doc::Base::getDefinitionSourceFilePos);
     base.def("getDefinitionSourceFileName", &Base::getDefinitionSourceFileName,
@@ -542,12 +528,10 @@
              sofapython3::doc::Base::getInstanciationSourceFilePos);
     base.def("getInstanciationFileName", &Base::getInstanciationSourceFileName,
              sofapython3::doc::Base::getInstanciationSourceFilePos);
-
-    base.def("findData", &Base::findData, pybind11::return_value_policy::reference);
-    base.def("getDataFields", &Base::getDataFields, pybind11::return_value_policy::reference);
-    base.def("findLink", &Base::findLink, pybind11::return_value_policy::reference);
-    base.def("getLinks", &Base::getLinks, pybind11::return_value_policy::reference);
->>>>>>> dfcfc5d8
+    base.def("findData", &Base::findData, pybind11::return_value_policy::reference, sofapython3::doc::base::findData);
+    base.def("getDataFields", &Base::getDataFields, pybind11::return_value_policy::reference, sofapython3::doc::base::getDataFields);
+    base.def("findLink", &Base::findLink, pybind11::return_value_policy::reference, sofapython3::doc::base::findLink);
+    base.def("getLinks", &Base::getLinks, pybind11::return_value_policy::reference, sofapython3::doc::base::getLinks);
     base.def("addData", [](py::object py_self, const std::string& name,
              py::object value = py::object(), const std::string& help = "",
              const std::string& group = "", std::string type = "")
